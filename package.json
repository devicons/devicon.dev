{
	"name": "devicons.dev",
	"private": true,
	"version": "0.0.1",
	"type": "module",
	"scripts": {
		"dev": "vite dev",
		"build": "vite build",
		"preview": "vite preview",
		"prepare": "svelte-kit sync || echo ''",
		"check": "svelte-kit sync && svelte-check --tsconfig ./tsconfig.json",
		"check:watch": "svelte-kit sync && svelte-check --tsconfig ./tsconfig.json --watch"
	},
	"devDependencies": {
		"@sveltejs/adapter-auto": "^4.0.0",
<<<<<<< HEAD
		"@sveltejs/adapter-static": "^3.0.10",
		"@sveltejs/kit": "^2.16.0",
=======
		"@sveltejs/kit": "^2.20.6",
>>>>>>> b214f22b
		"@sveltejs/vite-plugin-svelte": "^5.0.0",
		"svelte": "^5.0.0",
		"svelte-check": "^4.0.0",
		"typescript": "^5.0.0",
		"vite": "^6.3.6"
	},
	"pnpm": {
		"onlyBuiltDependencies": [
			"esbuild"
		]
	},
	"dependencies": {
		"@tailwindcss/vite": "^4.0.12",
		"devicon": "^2.16.0",
		"tailwindcss": "^4.0.12"
	}
}<|MERGE_RESOLUTION|>--- conflicted
+++ resolved
@@ -13,12 +13,8 @@
 	},
 	"devDependencies": {
 		"@sveltejs/adapter-auto": "^4.0.0",
-<<<<<<< HEAD
 		"@sveltejs/adapter-static": "^3.0.10",
-		"@sveltejs/kit": "^2.16.0",
-=======
 		"@sveltejs/kit": "^2.20.6",
->>>>>>> b214f22b
 		"@sveltejs/vite-plugin-svelte": "^5.0.0",
 		"svelte": "^5.0.0",
 		"svelte-check": "^4.0.0",
